#!/usr/bin/env python
# -*- coding: utf-8 -*-
"""
Provides the Inventory class.

:copyright:
    Lion Krischer (krischer@geophysik.uni-muenchen.de), 2013
:license:
    GNU Lesser General Public License, Version 3
    (http://www.gnu.org/copyleft/lesser.html)
"""
<<<<<<< HEAD
import inspect
=======
from __future__ import unicode_literals
from __future__ import print_function
from future.builtins import str
>>>>>>> ce58fa9b
from pkg_resources import load_entry_point
import obspy
from obspy.core.util.base import ComparingObject
from obspy.core.util import getExampleFile
from obspy.core.util.base import ENTRY_POINTS, _readFromPlugin
from obspy.station.stationxml import SOFTWARE_MODULE, SOFTWARE_URI
from obspy.station.network import Network
import os
import textwrap
import warnings
from copy import deepcopy


def read_inventory(path_or_file_object, format=None):
    """
    Function to read inventory files.

    :param path_or_file_object: Filename or file like object.
    """
    # if pathname starts with /path/to/ try to search in examples
    if isinstance(path_or_file_object, str) and \
       path_or_file_object.startswith('/path/to/'):
        try:
            path_or_file_object = getExampleFile(path_or_file_object[9:])
        except:
            # otherwise just try to read the given /path/to folder
            pass
    return _readFromPlugin("inventory", path_or_file_object, format=format)[0]


class Inventory(ComparingObject):
    """
    The root object of the Inventory->Network->Station->Channel hierarchy.

    In essence just a container for one or more networks.
    """
    def __init__(self, networks, source, sender=None, created=None,
                 module=SOFTWARE_MODULE, module_uri=SOFTWARE_URI):
        """
        :type networks: List of :class:`~obspy.station.network.Network`
        :param networks: A list of networks part of this inventory.
        :type source: String
        :param source: Network ID of the institution sending the message.
        :type sender: String
        :param sender: Name of the institution sending this message. Optional.
        :type created: :class:`~obspy.core.utcddatetime.UTCDateTime`
        :param created: The time when the document was created. Will be set to
            the current time if not given. Optional.
        :type module: String
        :param module: Name of the software module that generated this
            document, defaults to ObsPy related information.
        :type module_uri: String
        :param module_uri: This is the address of the query that generated the
            document, or, if applicable, the address of the software that
            generated this document, defaults to ObsPy related information.
        """
        self.networks = networks
        self.source = source
        self.sender = sender
        self.module = module
        self.module_uri = module_uri
        # Set the created field to the current time if not given otherwise.
        if created is None:
            self.created = obspy.UTCDateTime()
        else:
            self.created = created

    def __add__(self, other):
        new = deepcopy(self)
        if isinstance(other, Inventory):
            new.networks.extend(other.networks)
        elif isinstance(other, Network):
            new.networks.append(other)
        else:
            msg = ("Only Inventory and Network objects can be added to "
                   "an Inventory.")
            raise TypeError(msg)
        return new

    def __iadd__(self, other):
        if isinstance(other, Inventory):
            self.networks.extend(other.networks)
        elif isinstance(other, Network):
            self.networks.append(other)
        else:
            msg = ("Only Inventory and Network objects can be added to "
                   "an Inventory.")
            raise TypeError(msg)
        return self

    def __getitem__(self, index):
        return self.networks[index]

    def get_contents(self):
        """
        Returns a dictionary containing the contents of the object.

        Example
        >>> example_filename = "/path/to/IRIS_single_channel_with_response.xml"
        >>> inventory = read_inventory(example_filename)
        >>> inventory.get_contents()  \
                # doctest: +NORMALIZE_WHITESPACE +ELLIPSIS
        {...}
        >>> for k, v in sorted(inventory.get_contents().items()):  \
                    # doctest: +NORMALIZE_WHITESPACE
        ...     print(k, v[0])
        channels IU.ANMO.10.BHZ
        networks IU
        stations IU.ANMO (Albuquerque, New Mexico, USA)
        """
        content_dict = {
            "networks": [],
            "stations": [],
            "channels": []}
        for network in self.networks:
            content_dict['networks'].append(network.code)
            for key, value in network.get_contents().items():
                content_dict.setdefault(key, [])
                content_dict[key].extend(value)
                content_dict[key].sort()
        return content_dict

    def __str__(self):
        ret_str = "Inventory created at %s\n" % str(self.created)
        if self.module:
            module_uri = self.module_uri
            if module_uri and len(module_uri) > 70:
                module_uri = textwrap.wrap(module_uri, width=67)[0] + "..."
            ret_str += ("\tCreated by: %s%s\n" % (
                self.module,
                "\n\t\t    %s" % (module_uri if module_uri else "")))
        ret_str += "\tSending institution: %s%s\n" % (
            self.source, " (%s)" % self.sender if self.sender else "")
        contents = self.get_contents()
        ret_str += "\tContains:\n"
        ret_str += "\t\tNetworks (%i):\n" % len(contents["networks"])
        ret_str += "\n".join(["\t\t\t%s" % _i for _i in contents["networks"]])
        ret_str += "\n"
        ret_str += "\t\tStations (%i):\n" % len(contents["stations"])
        ret_str += "\n".join(["\t\t\t%s" % _i for _i in contents["stations"]])
        ret_str += "\n"
        ret_str += "\t\tChannels (%i):\n" % len(contents["channels"])
        ret_str += "\n".join(textwrap.wrap(
            ", ".join(contents["channels"]), initial_indent="\t\t\t",
            subsequent_indent="\t\t\t", expand_tabs=False))
        return ret_str

    def _repr_html_(self):
        import cgi
        # jinja2 is used by the HTML Notebook in any case.
        import jinja2
        from uuid import uuid4

        # Each HTML element must have a unique id in case more than one map is
        # plotted.
        random_string = str(uuid4())

        env = jinja2.Environment()
        env.loader = jinja2.FileSystemLoader(os.path.join(os.path.dirname(
            os.path.abspath(inspect.getfile(inspect.currentframe()))),
            os.path.pardir, "core", "html_templates"))

        # Convert to a simple list of dictionaries.
        stations = []
        for network in self.networks:
            for station in network.stations:
                this_station = {
                    "network_id": network.code,
                    "station_id": station.code,
                    "station_description": station.site.name,
                    "latitude": station.latitude,
                    "longitude": station.longitude,
                    "elevation": station.elevation,
                    "start_date": station.start_date,
                    "end_date": station.end_date,
                    "number_of_channels": station.total_number_of_channels,
                    "tooltip": (
                        "Station %s.%s %s"
                        "\\nElevation: %.1f m"
                        "\\nTime: %s - %s"
                        "\\nTotal Number of Channels: %i") % (
                        network.code,
                        station.code,
                        "(%s)" % station.site.name if
                        station.site.name else "",
                        station.elevation,
                        str(station.start_date),
                        str(station.end_date) if
                        station.end_date else "--",
                        station.total_number_of_channels)
                }
                this_station["color"] = "#ff0000"
                this_station["tooltip"] = cgi.escape(this_station["tooltip"])
                stations.append(this_station)

        template = env.get_template("station_map_template.html")
        return template.render(stations=stations, random_string=random_string)

    def write(self, path_or_file_object, format, **kwargs):
        """
        Writes the inventory object to a file or file-like object in
        the specified format.

        :param path_or_file_object: Filename or file-like object to be written
            to.
        :param format: The format of the written file.
        """
        format = format.upper()
        try:
            # get format specific entry point
            format_ep = ENTRY_POINTS['inventory_write'][format]
            # search writeFormat method for given entry point
            writeFormat = load_entry_point(
                format_ep.dist.key,
                'obspy.plugin.inventory.%s' % (format_ep.name), 'writeFormat')
        except (IndexError, ImportError, KeyError):
            msg = "Writing format \"%s\" is not supported. Supported types: %s"
            raise TypeError(msg % (format,
                                   ', '.join(ENTRY_POINTS['inventory_write'])))
        return writeFormat(self, path_or_file_object, **kwargs)

    @property
    def networks(self):
        return self._networks

    @networks.setter
    def networks(self, value):
        if not hasattr(value, "__iter__"):
            msg = "networks needs to be iterable, e.g. a list."
            raise ValueError(msg)
        if any([not isinstance(x, Network) for x in value]):
            msg = "networks can only contain Network objects."
            raise ValueError(msg)
        self._networks = value

    def get_response(self, seed_id, datetime):
        """
        Find response for a given channel at given time.

        >>> from obspy import read_inventory, UTCDateTime
        >>> inventory = read_inventory("/path/to/BW_RJOB.xml")
        >>> datetime = UTCDateTime("2009-08-24T00:20:00")
        >>> response = inventory.get_response("BW.RJOB..EHZ", datetime)
        >>> print(response)  # doctest: +ELLIPSIS +NORMALIZE_WHITESPACE
        Channel Response
           From M/S (Velocity in Meters Per Second) to COUNTS (Digital Counts)
           Overall Sensitivity: 2.5168e+09 defined at 0.020 Hz
           4 stages:
              Stage 1: PolesZerosResponseStage from M/S to V, gain: 1500.00
              Stage 2: CoefficientsTypeResponseStage from V to COUNTS, ...
              Stage 3: FIRResponseStage from COUNTS to COUNTS, gain: 1.00
              Stage 4: FIRResponseStage from COUNTS to COUNTS, gain: 1.00

        :type seed_id: str
        :param seed_id: SEED ID string of channel to get response for.
        :type datetime: :class:`~obspy.core.utcdatetime.UTCDateTime`
        :param datetime: Time to get response for.
        :rtype: :class:`~obspy.station.response.Response`
        :returns: Response for timeseries specified by input arguments.
        """
        network, station, location, channel = seed_id.split(".")
        networks = [net for net in self.networks if net.code == network]
        # XXX: check that this is really correct
        stations = [sta for sta in networks[-1].stations if sta.code == station
                    for net in networks]
        channels = [cha for sta in stations for cha in sta.channels
                    if cha.code == channel
                    and cha.location_code == location
                    and (cha.start_date is None or cha.start_date <= datetime)
                    and (cha.end_date is None or cha.end_date >= datetime)]
        responses = [cha.response for cha in channels
                     if cha.response is not None]
        if len(responses) > 1:
            msg = "Found more than one matching response. Returning first."
            warnings.warn(msg)
        elif len(responses) < 1:
            msg = "No matching response information found."
            raise Exception(msg)
        return responses[0]


if __name__ == '__main__':
    import doctest
    doctest.testmod(exclude_empty=True)<|MERGE_RESOLUTION|>--- conflicted
+++ resolved
@@ -9,13 +9,10 @@
     GNU Lesser General Public License, Version 3
     (http://www.gnu.org/copyleft/lesser.html)
 """
-<<<<<<< HEAD
-import inspect
-=======
 from __future__ import unicode_literals
 from __future__ import print_function
 from future.builtins import str
->>>>>>> ce58fa9b
+import inspect
 from pkg_resources import load_entry_point
 import obspy
 from obspy.core.util.base import ComparingObject
